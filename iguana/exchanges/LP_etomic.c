--- conflicted
+++ resolved
@@ -81,11 +81,7 @@
     } else {
         struct iguana_info *alicecoin = LP_coinfind(swap->I.alicestr);
 
-<<<<<<< HEAD
-        if (strcmp(data.to, swap->I.alicetomic) != 0) {
-=======
         if (compareAddresses(data.to, swap->I.alicetomic) == 0) {
->>>>>>> 2508e2d9
             printf("Alice ERC20 fee %s token address %s is not equal to expected %s\n", swap->otherfee.I.ethTxid, data.to, swap->I.alicetomic);
             return(0);
         }
@@ -787,10 +783,6 @@
     if (strcmp(coin->symbol, "ETH") == 0) {
         return getEthBalance(coinaddr, error);
     } else {
-<<<<<<< HEAD
-        return getErc20BalanceSatoshi(coinaddr, coin->etomic, coin->decimals);
-=======
         return getErc20BalanceSatoshi(coinaddr, coin->etomic, coin->decimals, error);
->>>>>>> 2508e2d9
     }
 }