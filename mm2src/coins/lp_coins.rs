--- conflicted
+++ resolved
@@ -457,16 +457,6 @@
     }
 }
 
-<<<<<<< HEAD
-impl BalanceUpdateEventHandler for CoinsContext {
-    fn balance_updated(&self, ticker: &str, new_balance: &BigDecimal) {
-        for sub in unwrap!(self.balance_update_handlers.spinlock(100)).iter() {
-            sub.balance_updated(ticker, new_balance)
-        }
-    }
-}
-
-=======
 pub type RpcTransportEventHandlerShared = Arc<dyn RpcTransportEventHandler + Send + Sync + 'static>;
 
 /// Common methods to measure the outgoing requests and incoming responses statistics.
@@ -573,7 +563,14 @@
     }
 }
 
->>>>>>> b1b4c239
+impl BalanceUpdateEventHandler for CoinsContext {
+    fn balance_updated(&self, ticker: &str, new_balance: &BigDecimal) {
+        for sub in unwrap!(self.balance_update_handlers.spinlock(100)).iter() {
+            sub.balance_updated(ticker, new_balance)
+        }
+    }
+}
+
 /// Adds a new currency into the list of currencies configured.
 ///
 /// Returns an error if the currency already exists. Initializing the same currency twice is a bad habit
