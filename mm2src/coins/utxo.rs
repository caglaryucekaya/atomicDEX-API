--- conflicted
+++ resolved
@@ -1582,17 +1582,7 @@
         Ok(self.conf()["decimals"].as_u64().unwrap_or(8) as u8)
     }
 
-<<<<<<< HEAD
-    async fn tx_fee(&self, rpc_client: &UtxoRpcClientEnum) -> UtxoCoinBuildResult<TxFee> {
-        const ONE_DOGE: u64 = 100000000;
-
-        if self.ticker() == "DOGE" {
-            return Ok(TxFee::FixedPerKb(ONE_DOGE));
-        }
-
-=======
     async fn tx_fee(&self, rpc_client: &UtxoRpcClientEnum) -> Result<TxFee, String> {
->>>>>>> 72f92fe7
         let tx_fee = match self.conf()["txfee"].as_u64() {
             None => TxFee::FixedPerKb(1000),
             Some(0) => {
