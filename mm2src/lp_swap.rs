//! Atomic swap loops and states
//! 
//! # A note on the terminology used
//! 
//! Alice = Buyer = Liquidity receiver = Taker  
//! ("*The process of an atomic swap begins with the person who makes the initial request — this is the liquidity receiver*" - Komodo Whitepaper).
//! 
//! Bob = Seller = Liquidity provider = Market maker  
//! ("*On the other side of the atomic swap, we have the liquidity provider — we call this person, Bob*" - Komodo Whitepaper).
//! 
//! # Algorithm updates
//! 
//! At the end of 2018 most UTXO coins have BIP65 (https://github.com/bitcoin/bips/blob/master/bip-0065.mediawiki).
//! The previous swap protocol discussions took place at 2015-2016 when there were just a few
//! projects that implemented CLTV opcode support:
//! https://bitcointalk.org/index.php?topic=1340621.msg13828271#msg13828271
//! https://bitcointalk.org/index.php?topic=1364951
//! So the Tier Nolan approach is a bit outdated, the main purpose was to allow swapping of a coin
//! that doesn't have CLTV at least as Alice side (as APayment is 2of2 multisig).
//! Nowadays the protocol can be simplified to the following (UTXO coins, BTC and forks):
//! 
//! 1. AFee: OP_DUP OP_HASH160 FEE_RMD160 OP_EQUALVERIFY OP_CHECKSIG
//!
//! 2. BPayment:
//! OP_IF
//! <now + LOCKTIME*2> OP_CLTV OP_DROP <bob_pub> OP_CHECKSIG
//! OP_ELSE
//! OP_SIZE 32 OP_EQUALVERIFY OP_HASH160 <hash(bob_privN)> OP_EQUALVERIFY <alice_pub> OP_CHECKSIG
//! OP_ENDIF
//! 
//! 3. APayment:
//! OP_IF
//! <now + LOCKTIME> OP_CLTV OP_DROP <alice_pub> OP_CHECKSIG
//! OP_ELSE
//! OP_SIZE 32 OP_EQUALVERIFY OP_HASH160 <hash(bob_privN)> OP_EQUALVERIFY <bob_pub> OP_CHECKSIG
//! OP_ENDIF
//! 

/******************************************************************************
 * Copyright © 2014-2018 The SuperNET Developers.                             *
 *                                                                            *
 * See the AUTHORS, DEVELOPER-AGREEMENT and LICENSE files at                  *
 * the top-level directory of this distribution for the individual copyright  *
 * holder information and the developer policies on copyright and licensing.  *
 *                                                                            *
 * Unless otherwise agreed in a custom licensing agreement, no part of the    *
 * SuperNET software, including this file may be copied, modified, propagated *
 * or distributed except according to the terms contained in the LICENSE file *
 *                                                                            *
 * Removal or modification of this copyright notice is prohibited.            *
 *                                                                            *
 ******************************************************************************/
//
//  lp_swap.rs
//  marketmaker
//
#![allow(uncommon_codepoints)]
#![cfg_attr(not(feature = "native"), allow(dead_code))]

use bigdecimal::BigDecimal;
use coins::{lp_coinfind, MmCoinEnum, TransactionEnum};
use common::{block_on, first_slice_intersection, read_dir, rpc_response, slurp, write, HyRes, json_dir_entries};
use common::crypto::{EcPubkey, SecretHash, SecretHashAlgo};
use common::mm_ctx::{from_ctx, MmArc};
use http::Response;
<<<<<<< HEAD
use primitives::hash::{H256};
use rpc::v1::types::{Bytes as BytesJson};
=======
use primitives::hash::{H160, H256, H264};
use rpc::v1::types::{Bytes as BytesJson, H256 as H256Json};
>>>>>>> e01d8acb
use serde_json::{self as json, Value as Json};
use std::collections::{HashSet, HashMap};
use std::ffi::OsStr;
use std::path::PathBuf;
use std::sync::{Arc, Mutex, Weak};
use std::thread;
use std::time::Duration;
use uuid::Uuid;

// NB: Using a macro instead of a function in order to preserve the line numbers in the log.
macro_rules! send {
    ($ctx: expr, $to: expr, $subj: expr, $fallback: expr, $payload: expr) => {{
        // Checksum here helps us visually verify the logistics between the Maker and Taker logs.
        let crc = crc32::checksum_ieee (&$payload);
        log!("Sending '" ($subj) "' (" ($payload.len()) " bytes, crc " (crc) ")");

        peers::send ($ctx.clone(), $to, Vec::from ($subj.as_bytes()), $fallback, $payload.into()).await
    }}
}

// NB: `$validator` is where we should put the decryption and verification in,
// in order for the bogus DHT input to disrupt communication less.
macro_rules! recv_ {
    ($swap: expr, $subj: expr, $timeout_sec: expr, $ec: expr, $validator: expr) => {{
        let recv_subject = fomat! (($subj) '@' ($swap.uuid));
        let recv_subjectᵇ = recv_subject.clone().into_bytes();
        let fallback = ($timeout_sec / 3) .min (30) .max (60) as u8;
        let recv_f = peers::recv ($swap.ctx.clone(), recv_subjectᵇ, fallback, $validator);

        let started = now_float();
        let timeout = (BASIC_COMM_TIMEOUT + $timeout_sec) as f64;
        let timeoutᶠ = Timer::till (started + timeout);
        (async move {
            let r = match futures::future::select (Box::pin (recv_f), timeoutᶠ) .await {
                Either::Left ((r, _)) => r,
                Either::Right (_) => return ERR! ("timeout ({:.1} > {:.1})", now_float() - started, timeout)
            };
            if let Ok (ref payload) = r {
                // Checksum here helps us visually verify the logistics between the Maker and Taker logs.
                let crc = crc32::checksum_ieee (&payload);
                log! ("Received '" (recv_subject) "' (" (payload.len()) " bytes, crc " (crc) ")");
            }
            r
        }).await
    }}
}

macro_rules! recv {
    ($selff: ident, $subj: expr, $timeout_sec: expr, $ec: expr, $validator: expr) => {
        recv_! ($selff, $subj, $timeout_sec, $ec, $validator)
    };
    // Use this form if there's a sending future to terminate upon receiving the answer.
    ($selff: ident, $sending_f: ident, $subj: expr, $timeout_sec: expr, $ec: expr, $validator: expr) => {{
        let payload = recv_! ($selff, $subj, $timeout_sec, $ec, $validator);
        drop ($sending_f);
        payload
    }};
}

#[path = "lp_swap/maker_swap.rs"]
mod maker_swap;

#[path = "lp_swap/taker_swap.rs"]
mod taker_swap;

<<<<<<< HEAD
use maker_swap::{MakerSavedSwap, migrate_maker_saved_swap, stats_maker_swap_file_path};
use taker_swap::{TakerSavedSwap, migrate_taker_saved_swap, stats_taker_swap_file_path};
=======
use maker_swap::{MakerSavedSwap, MakerSwapEvent, stats_maker_swap_file_path};
use taker_swap::{TakerSavedSwap, TakerSwapEvent, stats_taker_swap_file_path};
>>>>>>> e01d8acb
pub use maker_swap::{MakerSwap, run_maker_swap};
pub use taker_swap::{TakerSwap, run_taker_swap};

/// Includes the grace time we add to the "normal" timeouts
/// in order to give different and/or heavy communication channels a chance.
const BASIC_COMM_TIMEOUT: u64 = 90;

/// Default atomic swap payment locktime, in seconds.
/// Maker sends payment with LOCKTIME * 2
/// Taker sends payment with LOCKTIME
const PAYMENT_LOCKTIME: u64 = 3600 * 2 + 300 * 2;
const _SWAP_DEFAULT_NUM_CONFIRMS: u32 = 1;
const _SWAP_DEFAULT_MAX_CONFIRMS: u32 = 6;
/// MM2 checks that swap payment is confirmed every WAIT_CONFIRM_INTERVAL seconds
const WAIT_CONFIRM_INTERVAL: u64 = 15;

#[derive(Debug, PartialEq, Serialize)]
pub enum RecoveredSwapAction {
    RefundedMyPayment,
    SpentOtherPayment,
}

#[derive(Debug, PartialEq)]
pub struct RecoveredSwap {
    action: RecoveredSwapAction,
    coin: String,
    transaction: TransactionEnum,
}

/// Represents the amount of a coin locked by ongoing swap
pub struct LockedAmount {
    coin: String,
    amount: BigDecimal,
}

pub trait AtomicSwap: Send + Sync {
    fn locked_amount(&self) -> LockedAmount;

    fn uuid(&self) -> &str;

    fn maker_coin(&self) -> &str;

    fn taker_coin(&self) -> &str;
}

#[derive(Serialize)]
#[serde(tag = "type", content = "event")]
pub enum SwapEvent {
    Maker(MakerSwapEvent),
    Taker(TakerSwapEvent),
}

impl Into<SwapEvent> for MakerSwapEvent {
    fn into(self) -> SwapEvent {
        SwapEvent::Maker(self)
    }
}

impl Into<SwapEvent> for TakerSwapEvent {
    fn into(self) -> SwapEvent {
        SwapEvent::Taker(self)
    }
}

#[derive(Serialize)]
struct BanReason {
    caused_by_swap: String,
    caused_by_event: SwapEvent,
}

struct SwapsContext {
    running_swaps: Mutex<Vec<Weak<dyn AtomicSwap>>>,
    banned_pubkeys: Mutex<HashMap<H256Json, BanReason>>,
}

impl SwapsContext {
    /// Obtains a reference to this crate context, creating it if necessary.
    fn from_ctx (ctx: &MmArc) -> Result<Arc<SwapsContext>, String> {
        Ok (try_s! (from_ctx (&ctx.swaps_ctx, move || {
            Ok (SwapsContext {
                running_swaps: Mutex::new(vec![]),
                banned_pubkeys: Mutex::new(HashMap::new()),
            })
        })))
    }
}

pub fn ban_pubkey(ctx: &MmArc, pubkey: H256, swap_uuid: &str, event: SwapEvent) {
    let ctx = unwrap!(SwapsContext::from_ctx(ctx));
    let mut banned = unwrap!(ctx.banned_pubkeys.lock());
    banned.insert(pubkey.into(), BanReason {
        caused_by_swap: swap_uuid.into(),
        caused_by_event: event,
    });
}

pub fn is_pubkey_banned(ctx: &MmArc, pubkey: &H256Json) -> bool {
    let ctx = unwrap!(SwapsContext::from_ctx(ctx));
    let banned = unwrap!(ctx.banned_pubkeys.lock());
    banned.contains_key(pubkey)
}

/// Get total amount of selected coin locked by all currently ongoing swaps
pub fn get_locked_amount(ctx: &MmArc, coin: &str) -> BigDecimal {
    let swap_ctx = unwrap!(SwapsContext::from_ctx(&ctx));
    let mut swaps = unwrap!(swap_ctx.running_swaps.lock());
    *swaps = swaps.drain_filter(|swap| match swap.upgrade() {
        Some(_) => true,
        None => false,
    }).collect();
    swaps.iter().fold(
        0.into(),
        |total, swap| {
            match swap.upgrade() {
                Some(swap) => {
                    let locked = swap.locked_amount();
                    if locked.coin == coin {
                        total + &locked.amount
                    } else {
                        total
                    }
                },
                None => total,
            }
        }
    )
}

/// Get total amount of selected coin locked by all currently ongoing swaps except the one with selected uuid
fn get_locked_amount_by_other_swaps(ctx: &MmArc, except_uuid: &str, coin: &str) -> BigDecimal {
    let swap_ctx = unwrap!(SwapsContext::from_ctx(&ctx));
    let mut swaps = unwrap!(swap_ctx.running_swaps.lock());
    *swaps = swaps.drain_filter(|swap| match swap.upgrade() {
        Some(_) => true,
        None => false,
    }).collect();
    swaps.iter().fold(
        0.into(),
        |total, swap| {
            match swap.upgrade() {
                Some(swap) => {
                    let locked = swap.locked_amount();
                    if locked.coin == coin && swap.uuid() != except_uuid {
                        total + &locked.amount
                    } else {
                        total
                    }
                },
                None => total,
            }
        }
    )
}

pub fn active_swaps_using_coin(ctx: &MmArc, coin: &str) -> Result<Vec<Uuid>, String> {
    let swap_ctx = try_s!(SwapsContext::from_ctx(&ctx));
    let swaps = try_s!(swap_ctx.running_swaps.lock());
    let mut uuids = vec![];
    for swap in swaps.iter() {
        match swap.upgrade() {
            Some(swap) => {
                if swap.maker_coin() == coin || swap.taker_coin() == coin {
                    uuids.push(try_s!(swap.uuid().parse()))
                }
            },
            None => (),
        }
    }
    Ok(uuids)
}

/// Some coins are "slow" (block time is high - e.g. BTC average block time is ~10 minutes).
/// https://bitinfocharts.com/comparison/bitcoin-confirmationtime.html
/// We need to increase payment locktime accordingly when at least 1 side of swap uses "slow" coin.
fn lp_atomic_locktime(base: &str, rel: &str) -> u64 {
    if base == "BTC" || rel == "BTC" {
        PAYMENT_LOCKTIME * 10
    } else if base == "BCH" || rel == "BCH" || base == "BTG" || rel == "BTG" || base == "SBTC" || rel == "SBTC" {
        PAYMENT_LOCKTIME * 4
    } else {
        PAYMENT_LOCKTIME
    }
}

fn dex_fee_rate(base: &str, rel: &str) -> BigDecimal {
    if base == "KMD" || rel == "KMD" {
        // 1/777 - 10%
        BigDecimal::from(9) / BigDecimal::from(7770)
    } else {
        BigDecimal::from(1) / BigDecimal::from(777)
    }
}

pub fn dex_fee_amount(base: &str, rel: &str, trade_amount: &BigDecimal) -> BigDecimal {
    let rate = dex_fee_rate(base, rel);
    let min_fee = unwrap!("0.0001".parse());
    let fee_amount = trade_amount * rate;
    if fee_amount < min_fee {
        min_fee
    } else {
        fee_amount
    }
}

/// Data to be exchanged and validated on swap start, the replacement of LP_pubkeys_data, LP_choosei_data, etc.
#[derive(Debug, Default, Deserializable, Eq, PartialEq, Serializable)]
struct SwapNegotiationData {
    started_at: u64,
    payment_locktime: u64,
    secret_hash: SecretHash,
    maker_coin_persistent_pub: EcPubkey,
    taker_coin_persistent_pub: EcPubkey,
}

fn my_swaps_dir(ctx: &MmArc) -> PathBuf {
    ctx.dbdir().join("SWAPS").join("MY")
}

pub fn my_swap_file_path(ctx: &MmArc, uuid: &str) -> PathBuf {
    my_swaps_dir(ctx).join(format!("{}.json", uuid))
}

fn save_stats_swap(ctx: &MmArc, swap: &SavedSwap) -> Result<(), String> {
    let (path, content) = match &swap {
        SavedSwap::Maker(maker_swap) => (stats_maker_swap_file_path(ctx, &maker_swap.uuid), try_s!(json::to_vec(&maker_swap))),
        SavedSwap::Taker(taker_swap) => (stats_taker_swap_file_path(ctx, &taker_swap.uuid), try_s!(json::to_vec(&taker_swap))),
    };
    try_s!(write(&path, &content));
    Ok(())
}

#[derive(Debug, Serialize, Deserialize)]
#[serde(tag = "type")]
enum SavedSwap {
    Maker(MakerSavedSwap),
    Taker(TakerSavedSwap),
}

/// The helper structure that makes easier to parse the response for GUI devs
/// They won't have to parse the events themselves handling possible errors, index out of bounds etc.
#[derive(Debug, Serialize, Deserialize)]
pub struct MySwapInfo {
    my_coin: String,
    other_coin: String,
    my_amount: BigDecimal,
    other_amount: BigDecimal,
    started_at: u64,
}

impl SavedSwap {
    fn is_finished(&self) -> bool {
        match self {
            SavedSwap::Maker(swap) => swap.is_finished(),
            SavedSwap::Taker(swap) => swap.is_finished(),
        }
    }

    fn uuid(&self) -> &str {
        match self {
            SavedSwap::Maker(swap) => &swap.uuid,
            SavedSwap::Taker(swap) => &swap.uuid,
        }
    }

    fn maker_coin_ticker(&self) -> Result<String, String> {
        match self {
            SavedSwap::Maker(swap) => swap.maker_coin(),
            SavedSwap::Taker(swap) => swap.maker_coin(),
        }
    }

    fn taker_coin_ticker(&self) -> Result<String, String> {
        match self {
            SavedSwap::Maker(swap) => swap.taker_coin(),
            SavedSwap::Taker(swap) => swap.taker_coin(),
        }
    }

    fn get_my_info(&self) -> Option<MySwapInfo> {
        match self {
            SavedSwap::Maker(swap) => swap.get_my_info(),
            SavedSwap::Taker(swap) => swap.get_my_info(),
        }
    }

    async fn recover_funds(self, ctx: MmArc) -> Result<RecoveredSwap, String> {
        let maker_ticker = try_s!(self.maker_coin_ticker());
        let maker_coin = match lp_coinfind(&ctx, &maker_ticker) {
            Ok(Some(c)) => c,
            Ok(None) => return ERR!("Coin {} is not activated", maker_ticker),
            Err(e) => return ERR!("Error {} on {} coin find attempt", e, maker_ticker),
        };

        let taker_ticker = try_s!(self.taker_coin_ticker());
        let taker_coin = match lp_coinfind(&ctx, &taker_ticker) {
            Ok(Some(c)) => c,
            Ok(None) => return ERR!("Coin {} is not activated", taker_ticker),
            Err(e) => return ERR!("Error {} on {} coin find attempt", e, taker_ticker),
        };
        match self {
            SavedSwap::Maker(saved) => {
                let (maker_swap, _) = try_s!(MakerSwap::load_from_saved(ctx, maker_coin, taker_coin, saved));
                Ok(try_s!(maker_swap.recover_funds().await))
            },
            SavedSwap::Taker(saved) => {
                let (taker_swap, _) = try_s!(TakerSwap::load_from_saved(ctx, maker_coin, taker_coin, saved));
                Ok(try_s!(taker_swap.recover_funds().await))
            },
        }
    }

    fn is_recoverable(&self) -> bool {
        match self {
            SavedSwap::Maker(saved) => {
                saved.is_recoverable()
            },
            SavedSwap::Taker(saved) => {
                saved.is_recoverable()
            },
        }
    }

    fn save_to_db(&self, ctx: &MmArc) -> Result<(), String> {
        let path = my_swap_file_path(ctx, self.uuid());
        if path.exists() {
            return ERR!("File already exists");
        };
        let content = try_s!(json::to_vec(self));
        try_s!(std::fs::write(path, &content));
        Ok(())
    }
}

#[derive(Clone, Debug, Deserialize, PartialEq, Eq, Serialize)]
pub struct SwapError {
    error: String,
}

impl Into<SwapError> for String {
    fn into(self) -> SwapError {
        SwapError {
            error: self
        }
    }
}

impl Into<SwapError> for &str {
    fn into(self) -> SwapError {
        SwapError {
            error: self.into()
        }
    }
}

#[derive(Serialize)]
struct MySwapStatusResponse<'a> {
    #[serde(flatten)]
    swap: &'a SavedSwap,
    my_info: Option<MySwapInfo>,
    recoverable: bool,
}

impl<'a> From<&'a SavedSwap> for MySwapStatusResponse<'a> {
    fn from(swap: &'a SavedSwap) -> MySwapStatusResponse {
        MySwapStatusResponse {
            swap,
            my_info: swap.get_my_info(),
            recoverable: swap.is_recoverable(),
        }
    }
}

/// Returns the status of swap performed on `my` node
pub fn my_swap_status(ctx: MmArc, req: Json) -> HyRes {
    let uuid = try_h!(req["params"]["uuid"].as_str().ok_or("uuid parameter is not set or is not string"));
    let path = my_swap_file_path(&ctx, uuid);
    let content = try_h!(slurp(&path));
    if content.is_empty() {
        return rpc_response(404, json!({
            "error": "swap data is not found"
        }).to_string());
    }
    let status: SavedSwap = try_h!(json::from_slice(&content));

    rpc_response(200, json!({
        "result": MySwapStatusResponse::from(&status)
    }).to_string())
}

/// Returns the status of requested swap, typically performed by other nodes and saved by `save_stats_swap_status`
pub fn stats_swap_status(ctx: MmArc, req: Json) -> HyRes {
    let uuid = try_h!(req["params"]["uuid"].as_str().ok_or("uuid parameter is not set or is not string"));
    let maker_path = stats_maker_swap_file_path(&ctx, uuid);
    let taker_path = stats_taker_swap_file_path(&ctx, uuid);
    let maker_content = try_h!(slurp(&maker_path));
    let taker_content = try_h!(slurp(&taker_path));
    let maker_status: Option<MakerSavedSwap> = if maker_content.is_empty() {
        None
    } else {
        Some(try_h!(json::from_slice(&maker_content)))
    };

    let taker_status: Option<TakerSavedSwap> = if taker_content.is_empty() {
        None
    } else {
        Some(try_h!(json::from_slice(&taker_content)))
    };

    if maker_status.is_none() && taker_status.is_none() {
        return rpc_response(404, json!({
            "error": "swap data is not found"
        }).to_string());
    }

    rpc_response(200, json!({
        "result": {
            "maker": maker_status,
            "taker": taker_status,
        }
    }).to_string())
}

/// Broadcasts `my` swap status to P2P network
fn broadcast_my_swap_status(uuid: &str, ctx: &MmArc) -> Result<(), String> {
    let path = my_swap_file_path(ctx, uuid);
    let content = try_s!(slurp(&path));
    let mut status: SavedSwap = try_s!(json::from_slice(&content));
    match &mut status {
        SavedSwap::Taker(_) => (), // do nothing for taker
        SavedSwap::Maker(ref mut swap) => swap.hide_secret(),
    };
    try_s!(save_stats_swap(ctx, &status));
    let status_string = json!({
        "method": "swapstatus",
        "data": status,
    }).to_string();
    ctx.broadcast_p2p_msg(&status_string);
    Ok(())
}

/// Saves the swap status notification received from P2P network to local DB.
pub fn save_stats_swap_status(ctx: &MmArc, data: Json) -> HyRes {
    let swap: SavedSwap = try_h!(json::from_value(data));
    try_h!(save_stats_swap(ctx, &swap));
    rpc_response(200, json!({
        "result": "success"
    }).to_string())
}

/// Returns the data of recent swaps of `my` node. Returns no more than `limit` records (default: 10).
/// Skips the first `skip` records (default: 0).
pub fn my_recent_swaps(ctx: MmArc, req: Json) -> HyRes {
    let limit = req["limit"].as_u64().unwrap_or(10);
    let from_uuid = req["from_uuid"].as_str();
    let mut entries: Vec<(u64, PathBuf)> = try_h!(read_dir(&my_swaps_dir(&ctx)));
    // sort by m_time in descending order
    entries.sort_by(|(a, _), (b, _)| b.cmp(&a));

    let skip = match from_uuid {
        Some(uuid) => {
            let swap_path = my_swap_file_path(&ctx, uuid);
            try_h!(entries.iter().position(|(_, path)| *path == swap_path).ok_or(format!("from_uuid {} swap is not found", uuid))) + 1
        },
        None => 0,
    };

    // iterate over file entries trying to parse the file contents and add to result vector
    let swaps: Vec<Json> = entries.iter().skip(skip).take(limit as usize).map(|(_, path)|
        match json::from_slice::<SavedSwap>(&unwrap!(slurp(&path))) {
            Ok(swap) => unwrap!(json::to_value(MySwapStatusResponse::from(&swap))),
            Err(e) => {
                log!("Error " (e) " parsing JSON from " (path.display()));
                Json::Null
            },
        },
    ).collect();

    rpc_response(200, json!({
        "result": {
            "swaps": swaps,
            "from_uuid": from_uuid,
            "skipped": skip,
            "limit": limit,
            "total": entries.len(),
        },
    }).to_string())
}

/// Find out the swaps that need to be kick-started, continue from the point where swap was interrupted
/// Return the tickers of coins that must be enabled for swaps to continue
pub fn swap_kick_starts(ctx: MmArc) -> HashSet<String> {
    let mut coins = HashSet::new();
    let entries: Vec<PathBuf> = unwrap!(read_dir(&my_swaps_dir(&ctx))).into_iter().filter_map(|(_lm, path)| {
        if path.extension() == Some(OsStr::new("json")) {
            Some(path)
        } else {
            None
        }
    }).collect();

    entries.iter().for_each(|path| {
        match json::from_slice::<SavedSwap>(&unwrap!(slurp(&path))) {
            Ok(swap) => {
                if !swap.is_finished() {
                    log!("Kick starting the swap " [swap.uuid()]);
                    let maker_coin_ticker = match swap.maker_coin_ticker() {
                        Ok(t) => t,
                        Err(e) => {
                            log!("Error " (e) " getting maker coin of swap " (swap.uuid()));
                            return;
                        }
                    };
                    let taker_coin_ticker = match swap.taker_coin_ticker() {
                        Ok(t) => t,
                        Err(e) => {
                            log!("Error " (e) " getting taker coin of swap " (swap.uuid()));
                            return;
                        }
                    };
                    coins.insert(maker_coin_ticker.clone());
                    coins.insert(taker_coin_ticker.clone());
                    thread::spawn({
                        let ctx = ctx.clone();
                        move || {
                            let mut taker_coin;
                            loop {
                                taker_coin = match lp_coinfind(&ctx, &taker_coin_ticker) {
                                    Ok(c) => c,
                                    Err(e) => {
                                        log!("Error " (e) " on " (taker_coin_ticker) " find attempt");
                                        return;
                                    }
                                };
                                if taker_coin.is_some() {
                                    break;
                                }
                                log!("Can't kickstart the swap " (swap.uuid()) " until the coin " (taker_coin_ticker) " is activated");
                                thread::sleep(Duration::from_secs(5));
                            };

                            let mut maker_coin;
                            loop {
                                maker_coin = match lp_coinfind(&ctx, &maker_coin_ticker) {
                                    Ok(c) => c,
                                    Err(e) => {
                                        log!("Error " (e) " on " (maker_coin_ticker) " find attempt");
                                        return;
                                    }
                                };
                                if maker_coin.is_some() {
                                    break;
                                }
                                log!("Can't kickstart the swap " (swap.uuid()) " until the coin " (maker_coin_ticker) " is activated");
                                thread::sleep(Duration::from_secs(5));
                            };
                            match swap {
                                SavedSwap::Maker(swap) => match MakerSwap::load_from_saved(
                                    ctx,
                                    maker_coin.unwrap(),
                                    taker_coin.unwrap(),
                                    swap,
                                ) {
                                    Ok((maker, command)) => block_on(run_maker_swap(maker, command)),
                                    Err(e) => log!([e]),
                                },
                                SavedSwap::Taker(swap) => match TakerSwap::load_from_saved(
                                    ctx,
                                    maker_coin.unwrap(),
                                    taker_coin.unwrap(),
                                    swap,
                                ) {
                                    Ok((taker, command)) => block_on(run_taker_swap(taker, command)),
                                    Err(e) => log!([e]),
                                },
                            }
                        }
                    });
                }
            },
            Err(_) => (),
        }
    });
    coins
}

pub async fn coins_needed_for_kick_start(ctx: MmArc) -> Result<Response<Vec<u8>>, String> {
    let res = try_s!(json::to_vec(&json!({
        "result": *(try_s!(ctx.coins_needed_for_kick_start.lock()))
    })));
    Ok(try_s!(Response::builder().body(res)))
}

pub async fn recover_funds_of_swap(ctx: MmArc, req: Json) -> Result<Response<Vec<u8>>, String> {
    let uuid = try_s!(req["params"]["uuid"].as_str().ok_or("uuid parameter is not set or is not string"));
    let path = my_swap_file_path(&ctx, uuid);
    let content = try_s!(slurp(&path));
    if content.is_empty() { return ERR!("swap data is not found") }

    let swap: SavedSwap = try_s!(json::from_slice(&content));

    let recover_data = try_s!(swap.recover_funds(ctx).await);
    let res = try_s!(json::to_vec(&json!({
        "result": {
            "action": recover_data.action,
            "coin": recover_data.coin,
            "tx_hash": recover_data.transaction.tx_hash(),
            "tx_hex": BytesJson::from(recover_data.transaction.tx_hex()),
        }
    })));
    Ok(try_s!(Response::builder().body(res)))
}

pub async fn import_swaps(ctx: MmArc, req: Json) -> Result<Response<Vec<u8>>, String> {
    let swaps: Vec<SavedSwap> = try_s!(json::from_value(req["swaps"].clone()));
    let mut imported = vec![];
    let mut skipped = HashMap::new();
    for swap in swaps {
        match swap.save_to_db(&ctx) {
            Ok(_) => imported.push(swap.uuid().to_owned()),
            Err(e) => { skipped.insert(swap.uuid().to_owned(), e); },
        }
    };
    let res = try_s!(json::to_vec(&json!({
        "result": {
            "imported": imported,
            "skipped": skipped,
        }
    })));
    Ok(try_s!(Response::builder().body(res)))
}

<<<<<<< HEAD
pub fn migrate_swaps(ctx: &MmArc) -> Result<(), String> {
    let swaps_entries = try_s!(json_dir_entries(&my_swaps_dir(ctx)));
    swaps_entries.iter().for_each(|entry| {
        let path = entry.path();
        let json: Json = match json::from_slice(&unwrap!(slurp(&path))) {
            Ok(j) => j,
            Err(e) => {
                log!("Error " [e] " trying to deserialize contents of " (path.display()) " as JSON");
                return;
            }
        };
        let new_json = match json["type"].as_str() {
            Some("Maker") => match migrate_maker_saved_swap(json) {
                Ok(j) => j,
                Err(e) => {
                    log!("Error " [e] " while migrating the maker swap in " (path.display()));
                    return;
                },
            },
            Some("Taker") => match migrate_taker_saved_swap(json) {
                Ok(j) => j,
                Err(e) => {
                    log!("Error " [e] " while migrating the taker swap in " (path.display()));
                    return;
                },
            },
            _ => {
                log!("Couldn't determine the type of swap saved in " (path.display()));
                return;
            }
        };
        unwrap!(std::fs::write(path, unwrap!(json::to_vec(&new_json))));
    });
    Ok(())
}

pub fn select_secret_hash_algo(maker_coin: &MmCoinEnum, taker_coin: &MmCoinEnum)
    -> Result<SecretHashAlgo, String> {
    let maker_algos = maker_coin.supported_secret_hash_algos();
    let taker_algos = taker_coin.supported_secret_hash_algos();
    first_slice_intersection(
        maker_algos,
        taker_algos
    ).ok_or(ERRL!("{}:{:?} and {}:{:?} supported_secret_hash_algos do not intersect.", maker_coin.ticker(), maker_algos, taker_coin.ticker(), taker_algos))
=======
pub async fn list_banned_pubkeys(ctx: MmArc) -> Result<Response<Vec<u8>>, String> {
    let ctx = try_s!(SwapsContext::from_ctx(&ctx));
    let res = try_s!(json::to_vec(&json!({
        "result": *try_s!(ctx.banned_pubkeys.lock()),
    })));
    Ok(try_s!(Response::builder().body(res)))
}

#[derive(Deserialize)]
#[serde(tag = "type", content = "data")]
enum UnbanPubkeysReq {
    All,
    Few(Vec<H256Json>),
}

pub async fn unban_pubkeys(ctx: MmArc, req: Json) -> Result<Response<Vec<u8>>, String> {
    let req: UnbanPubkeysReq = try_s!(json::from_value(req["unban_by"].clone()));
    let ctx = try_s!(SwapsContext::from_ctx(&ctx));
    let mut banned_pubs = try_s!(ctx.banned_pubkeys.lock());
    let mut unbanned = HashMap::new();
    let mut were_not_banned = vec![];
    match req {
        UnbanPubkeysReq::All => {
            unbanned = banned_pubs.drain().collect();
        },
        UnbanPubkeysReq::Few(pubkeys) => {
            for pubkey in pubkeys {
                match banned_pubs.remove(&pubkey) {
                    Some(removed) => { unbanned.insert(pubkey, removed); },
                    None => were_not_banned.push(pubkey),
                }
            }
        }
    }
    let res = try_s!(json::to_vec(&json!({
        "result": {
            "still_banned": *banned_pubs,
            "unbanned": unbanned,
            "were_not_banned": were_not_banned,
        },
    })));
    Ok(try_s!(Response::builder().body(res)))
>>>>>>> e01d8acb
}

#[cfg(test)]
mod lp_swap_tests {
    use serialization::{deserialize, serialize};
    use super::*;

    #[test]
    fn test_dex_fee_amount() {
        let base = "BTC";
        let rel = "ETH";
        let amount = 1.into();
        let actual_fee = dex_fee_amount(base, rel, &amount);
        let expected_fee = amount / 777;
        assert_eq!(expected_fee, actual_fee);

        let base = "KMD";
        let rel = "ETH";
        let amount = 1.into();
        let actual_fee = dex_fee_amount(base, rel, &amount);
        let expected_fee = amount * BigDecimal::from(9) / 7770;
        assert_eq!(expected_fee, actual_fee);

        let base = "BTC";
        let rel = "KMD";
        let amount = 1.into();
        let actual_fee = dex_fee_amount(base, rel, &amount);
        let expected_fee = amount * BigDecimal::from(9) / 7770;
        assert_eq!(expected_fee, actual_fee);

        let base = "BTC";
        let rel = "KMD";
        let amount = unwrap!("0.001".parse());
        let actual_fee = dex_fee_amount(base, rel, &amount);
        let expected_fee: BigDecimal = unwrap!("0.0001".parse());
        assert_eq!(expected_fee, actual_fee);
    }

    #[test]
    fn test_serde_swap_negotiation_data() {
        let data = SwapNegotiationData::default();
        let bytes = serialize(&data);
        let deserialized = unwrap!(deserialize(bytes.as_slice()));
        assert_eq!(data, deserialized);
    }
}<|MERGE_RESOLUTION|>--- conflicted
+++ resolved
@@ -63,13 +63,8 @@
 use common::crypto::{EcPubkey, SecretHash, SecretHashAlgo};
 use common::mm_ctx::{from_ctx, MmArc};
 use http::Response;
-<<<<<<< HEAD
-use primitives::hash::{H256};
-use rpc::v1::types::{Bytes as BytesJson};
-=======
 use primitives::hash::{H160, H256, H264};
 use rpc::v1::types::{Bytes as BytesJson, H256 as H256Json};
->>>>>>> e01d8acb
 use serde_json::{self as json, Value as Json};
 use std::collections::{HashSet, HashMap};
 use std::ffi::OsStr;
@@ -135,13 +130,8 @@
 #[path = "lp_swap/taker_swap.rs"]
 mod taker_swap;
 
-<<<<<<< HEAD
-use maker_swap::{MakerSavedSwap, migrate_maker_saved_swap, stats_maker_swap_file_path};
-use taker_swap::{TakerSavedSwap, migrate_taker_saved_swap, stats_taker_swap_file_path};
-=======
 use maker_swap::{MakerSavedSwap, MakerSwapEvent, stats_maker_swap_file_path};
 use taker_swap::{TakerSavedSwap, TakerSwapEvent, stats_taker_swap_file_path};
->>>>>>> e01d8acb
 pub use maker_swap::{MakerSwap, run_maker_swap};
 pub use taker_swap::{TakerSwap, run_taker_swap};
 
@@ -773,7 +763,50 @@
     Ok(try_s!(Response::builder().body(res)))
 }
 
-<<<<<<< HEAD
+pub async fn list_banned_pubkeys(ctx: MmArc) -> Result<Response<Vec<u8>>, String> {
+    let ctx = try_s!(SwapsContext::from_ctx(&ctx));
+    let res = try_s!(json::to_vec(&json!({
+        "result": *try_s!(ctx.banned_pubkeys.lock()),
+    })));
+    Ok(try_s!(Response::builder().body(res)))
+}
+
+#[derive(Deserialize)]
+#[serde(tag = "type", content = "data")]
+enum UnbanPubkeysReq {
+    All,
+    Few(Vec<H256Json>),
+}
+
+pub async fn unban_pubkeys(ctx: MmArc, req: Json) -> Result<Response<Vec<u8>>, String> {
+    let req: UnbanPubkeysReq = try_s!(json::from_value(req["unban_by"].clone()));
+    let ctx = try_s!(SwapsContext::from_ctx(&ctx));
+    let mut banned_pubs = try_s!(ctx.banned_pubkeys.lock());
+    let mut unbanned = HashMap::new();
+    let mut were_not_banned = vec![];
+    match req {
+        UnbanPubkeysReq::All => {
+            unbanned = banned_pubs.drain().collect();
+        },
+        UnbanPubkeysReq::Few(pubkeys) => {
+            for pubkey in pubkeys {
+                match banned_pubs.remove(&pubkey) {
+                    Some(removed) => { unbanned.insert(pubkey, removed); },
+                    None => were_not_banned.push(pubkey),
+                }
+            }
+        }
+    }
+    let res = try_s!(json::to_vec(&json!({
+        "result": {
+            "still_banned": *banned_pubs,
+            "unbanned": unbanned,
+            "were_not_banned": were_not_banned,
+        },
+    })));
+    Ok(try_s!(Response::builder().body(res)))
+}
+
 pub fn migrate_swaps(ctx: &MmArc) -> Result<(), String> {
     let swaps_entries = try_s!(json_dir_entries(&my_swaps_dir(ctx)));
     swaps_entries.iter().for_each(|entry| {
@@ -818,50 +851,6 @@
         maker_algos,
         taker_algos
     ).ok_or(ERRL!("{}:{:?} and {}:{:?} supported_secret_hash_algos do not intersect.", maker_coin.ticker(), maker_algos, taker_coin.ticker(), taker_algos))
-=======
-pub async fn list_banned_pubkeys(ctx: MmArc) -> Result<Response<Vec<u8>>, String> {
-    let ctx = try_s!(SwapsContext::from_ctx(&ctx));
-    let res = try_s!(json::to_vec(&json!({
-        "result": *try_s!(ctx.banned_pubkeys.lock()),
-    })));
-    Ok(try_s!(Response::builder().body(res)))
-}
-
-#[derive(Deserialize)]
-#[serde(tag = "type", content = "data")]
-enum UnbanPubkeysReq {
-    All,
-    Few(Vec<H256Json>),
-}
-
-pub async fn unban_pubkeys(ctx: MmArc, req: Json) -> Result<Response<Vec<u8>>, String> {
-    let req: UnbanPubkeysReq = try_s!(json::from_value(req["unban_by"].clone()));
-    let ctx = try_s!(SwapsContext::from_ctx(&ctx));
-    let mut banned_pubs = try_s!(ctx.banned_pubkeys.lock());
-    let mut unbanned = HashMap::new();
-    let mut were_not_banned = vec![];
-    match req {
-        UnbanPubkeysReq::All => {
-            unbanned = banned_pubs.drain().collect();
-        },
-        UnbanPubkeysReq::Few(pubkeys) => {
-            for pubkey in pubkeys {
-                match banned_pubs.remove(&pubkey) {
-                    Some(removed) => { unbanned.insert(pubkey, removed); },
-                    None => were_not_banned.push(pubkey),
-                }
-            }
-        }
-    }
-    let res = try_s!(json::to_vec(&json!({
-        "result": {
-            "still_banned": *banned_pubs,
-            "unbanned": unbanned,
-            "were_not_banned": were_not_banned,
-        },
-    })));
-    Ok(try_s!(Response::builder().body(res)))
->>>>>>> e01d8acb
 }
 
 #[cfg(test)]
