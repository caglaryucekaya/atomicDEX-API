--- conflicted
+++ resolved
@@ -585,14 +585,7 @@
             "rpcip": env::var ("ALICE_TRADE_IP") .ok(),
             "passphrase": alice_passphrase,
             "coins": coins,
-            "seednode": fomat!((mm_bob.ip)),
-<<<<<<< HEAD
-            "alice_contract":"0xe1d4236c5774d35dc47dcc2e5e0ccfc463a3289c",
-            "bob_contract":"0x105aFE60fDC8B5c021092b09E8a042135A4A976E",
-            "ethnode":"http://195.201.0.6:8545"
-=======
-            "client": 1,
->>>>>>> cd0b8144
+            "seednode": fomat!((mm_bob.ip))
         }),
         alice_userpass,
         match var ("LOCAL_THREAD_MM") {Ok (ref e) if e == "alice" => Some (local_start()), _ => None}
