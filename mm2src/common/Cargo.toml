[package]
name = "common"
version = "0.1.0"
links = "marketmaker-mainnet-lib"
edition = "2018"

[features]
native = [
  "hyper", "hyper-rustls", "libc", "tokio"
]

w-bindgen = ["wasm-bindgen", "web-sys"]

[lib]
name = "common"
path = "common.rs"
doctest = false

[dependencies]
arrayref = "0.3"
async-std = {version = "1.5", features = ["unstable"]}
<<<<<<< HEAD
atomic = "^0.4.6"
=======
async-trait = "0.1"
atomic = "0.4"
>>>>>>> 5b70ff30
backtrace = "0.3"
base64 = "0.10.0"
bigdecimal = { version = "0.1", features = ["serde"] }
bitcrypto = { git = "https://github.com/artemii235/parity-bitcoin.git" }
bytes = "0.4"
# Using the `chrono` because the `time` formatting has serious limits, like the lack of subsecond support, IIRC.
chrono = "0.4"
crossbeam = "0.7"
findshlibs = "0.5"
fomat-macros = "0.2"
futures01 = { version = "0.1", package = "futures" }
futures = { version = "0.3", package = "futures", features = ["compat", "async-await"] }
futures-cpupool = "0.1"
gstuff = { version = "0.6", features = ["nightly"] }
hdrhistogram = "7.0"
hex = "0.3.2"
http = "0.2"
http-body = "0.1"
<<<<<<< HEAD
hyper = { version = "0.13", optional = true }
hyper-rustls = { version = "0.20", optional = true }
itertools = "0.8"
=======
hyper = { version = "0.12", optional = true }
hyper-rustls = { version = "0.16", optional = true }
itertools = "0.9"
>>>>>>> 5b70ff30
keys = { git = "https://github.com/artemii235/parity-bitcoin.git" }
lazy_static = "1.2"
libc = { version = "0.2", optional = true }
metrics = "0.12"
metrics-runtime = {version = "0.13", default-features = false, features = ["metrics-observer-prometheus"] }
metrics-core = "0.5"
metrics-util = "0.3"
num-bigint = { version = "0.2", features = ["serde", "std"] }
num-rational = { version = "0.2", features = ["serde", "bigint", "bigint-std"] }
num-traits = "0.2"
parking_lot = { version = "0.11", features = ["nightly"] }
parking_lot_core = { version = "0.6", features = ["nightly"] }
primitives = { git = "https://github.com/artemii235/parity-bitcoin.git" }
rand = { version = "0.7", features = ["std", "small_rng"] }
regex = "1"
serde = "1"
serde_bencode = "0.2"
serde_bytes = "0.11"
serde_derive = "1"
serde_json = { version = "1.0", features = ["raw_value", "preserve_order"] }
term = "0.5"
tokio = { version = "0.2.22", features = ["io-util", "rt-threaded", "stream", "tcp"], optional = true }
unwrap = "1.2"
uuid = { version = "0.7", features = ["serde", "v4"] }
wasm-bindgen = { version = "0.2.50", features = ["serde-serialize", "nightly"], optional = true }

[dependencies.web-sys]
version = "0.3.4"
features = [
  'console',
]
optional = true

[build-dependencies]
bindgen = "0.43"
bzip2 = "0.3"
cc = "1.0"
chrono = "0.4"
fomat-macros = "0.3"
futures = { version = "0.3", package = "futures" }
futures01 = { version = "0.1", package = "futures" }
futures-cpupool = "0.1"
glob = "0.3"
gstuff = { version = "0.6", features = ["nightly", "term"] }
hyper = "0.13"
hyper-rustls = "0.20"
itertools = "0.8"
libflate = "0.1"
num_cpus = "1.10"
regex = "1"
sysinfo = "0.9"
tar = "0.4"
unwrap = "1.2.1"
winapi = "0.3"<|MERGE_RESOLUTION|>--- conflicted
+++ resolved
@@ -19,12 +19,8 @@
 [dependencies]
 arrayref = "0.3"
 async-std = {version = "1.5", features = ["unstable"]}
-<<<<<<< HEAD
 atomic = "^0.4.6"
-=======
 async-trait = "0.1"
-atomic = "0.4"
->>>>>>> 5b70ff30
 backtrace = "0.3"
 base64 = "0.10.0"
 bigdecimal = { version = "0.1", features = ["serde"] }
@@ -43,15 +39,9 @@
 hex = "0.3.2"
 http = "0.2"
 http-body = "0.1"
-<<<<<<< HEAD
 hyper = { version = "0.13", optional = true }
 hyper-rustls = { version = "0.20", optional = true }
 itertools = "0.8"
-=======
-hyper = { version = "0.12", optional = true }
-hyper-rustls = { version = "0.16", optional = true }
-itertools = "0.9"
->>>>>>> 5b70ff30
 keys = { git = "https://github.com/artemii235/parity-bitcoin.git" }
 lazy_static = "1.2"
 libc = { version = "0.2", optional = true }
