use crate::log::{self, LogState};
use crate::mm_metrics::{MetricsArc, MetricsOps};
use crate::{bits256, small_rng};
use gstuff::Constructible;
use keys::KeyPair;
use primitives::hash::H160;
use rand::Rng;
use serde_bytes::ByteBuf;
use serde_json::{self as json, Value as Json};
use std::any::Any;
use std::collections::hash_map::{Entry, HashMap};
use std::collections::HashSet;
use std::fmt;
use std::ops::Deref;
use std::path::{Path, PathBuf};
use std::sync::{Arc, Mutex, Weak};

cfg_wasm32! {
    use crate::wasm_rpc::WasmRpcSender;
    use crate::indexed_db::DbNamespaceId;
}

cfg_native! {
    use crate::executor::Timer;
    use crate::mm_metrics::prometheus;
    use lightning_background_processor::BackgroundProcessor;
    use rusqlite::Connection;
    use std::net::{IpAddr, SocketAddr};
    use std::sync::MutexGuard;
}

/// Default interval to export and record metrics to log.
const EXPORT_METRICS_INTERVAL: f64 = 5. * 60.;

type StopListenerCallback = Box<dyn FnMut() -> Result<(), String>>;

/// MarketMaker state, shared between the various MarketMaker threads.
///
/// Every MarketMaker has one and only one instance of `MmCtx`.
///
/// Should fully replace `LP_globals`.
///
/// *Not* a singleton: we should be able to run multiple MarketMakers instances in a process.
///
/// Any function directly using `MmCtx` is automatically a stateful function.
/// In the future we might want to replace direct state access with traceable and replayable
/// state modifications
/// (cf. https://github.com/artemii235/SuperNET/blob/mm2-dice/mm2src/README.md#purely-functional-core).
///
/// `MmCtx` never moves in memory (and it isn't `Send`), it is created and then destroyed in place
/// (this invariant should make it a bit simpler thinking about aliasing and thread-safety,
/// particularly of the C structures during the gradual port).
/// Only the pointers (`MmArc`, `MmWeak`) can be moved around.
///
/// Threads only have the non-`mut` access to `MmCtx`, allowing us to directly share certain fields.
pub struct MmCtx {
    /// MM command-line configuration.
    pub conf: Json,
    /// Human-readable log and status dashboard.
    pub log: log::LogArc,
    /// Tools and methods and to collect and export the MM metrics.
    pub metrics: MetricsArc,
    /// Set to true after `lp_passphrase_init`, indicating that we have a usable state.
    ///
    /// Should be refactored away in the future. State should always be valid.
    /// If there are things that are loaded in background then they should be separately optional,
    /// without invalidating the entire state.
    pub initialized: Constructible<bool>,
    /// True if the RPC HTTP server was started.
    pub rpc_started: Constructible<bool>,
    /// True if the MarketMaker instance needs to stop.
    pub stop: Constructible<bool>,
    /// Unique context identifier, allowing us to more easily pass the context through the FFI boundaries.  
    /// 0 if the handler ID is allocated yet.
    pub ffi_handle: Constructible<u32>,
    /// Callbacks to invoke from `fn stop`.
    pub stop_listeners: Mutex<Vec<StopListenerCallback>>,
    /// The context belonging to the `ordermatch` mod: `OrdermatchContext`.
    pub ordermatch_ctx: Mutex<Option<Arc<dyn Any + 'static + Send + Sync>>>,
<<<<<<< HEAD
    pub simple_market_maker_bot_ctx: Mutex<Option<Arc<dyn Any + 'static + Send + Sync>>>,
=======
    pub rate_limit_ctx: Mutex<Option<Arc<dyn Any + 'static + Send + Sync>>>,
>>>>>>> 1832aafd
    pub p2p_ctx: Mutex<Option<Arc<dyn Any + 'static + Send + Sync>>>,
    pub peer_id: Constructible<String>,
    /// The context belonging to the `coins` crate: `CoinsContext`.
    pub coins_ctx: Mutex<Option<Arc<dyn Any + 'static + Send + Sync>>>,
    /// RIPEMD160(SHA256(x)) where x is secp256k1 pubkey derived from passphrase.
    pub rmd160: Constructible<H160>,
    /// secp256k1 key pair derived from passphrase.
    /// cf. `key_pair_from_seed`.
    pub secp256k1_key_pair: Constructible<KeyPair>,
    /// Coins that should be enabled to kick start the interrupted swaps and orders.
    pub coins_needed_for_kick_start: Mutex<HashSet<String>>,
    /// The context belonging to the `lp_swap` mod: `SwapsContext`.
    pub swaps_ctx: Mutex<Option<Arc<dyn Any + 'static + Send + Sync>>>,
    /// The context belonging to the `lp_stats` mod: `StatsContext`
    pub stats_ctx: Mutex<Option<Arc<dyn Any + 'static + Send + Sync>>>,
    /// The RPC sender forwarding requests to writing part of underlying stream.
    #[cfg(target_arch = "wasm32")]
    pub wasm_rpc: Constructible<WasmRpcSender>,
    /// The lightning node background processor that takes care of tasks that need to happen periodically
    #[cfg(not(target_arch = "wasm32"))]
    pub ln_background_processor: Constructible<BackgroundProcessor>,
    #[cfg(not(target_arch = "wasm32"))]
    pub sqlite_connection: Constructible<Mutex<Connection>>,
    pub mm_version: String,
    #[cfg(target_arch = "wasm32")]
    pub db_namespace: DbNamespaceId,
}

impl MmCtx {
    pub fn with_log_state(log: LogState) -> MmCtx {
        MmCtx {
            conf: Json::Object(json::Map::new()),
            log: log::LogArc::new(log),
            metrics: MetricsArc::new(),
            initialized: Constructible::default(),
            rpc_started: Constructible::default(),
            stop: Constructible::default(),
            ffi_handle: Constructible::default(),
            stop_listeners: Mutex::new(Vec::new()),
            ordermatch_ctx: Mutex::new(None),
<<<<<<< HEAD
            simple_market_maker_bot_ctx: Mutex::new(None),
=======
            rate_limit_ctx: Mutex::new(None),
>>>>>>> 1832aafd
            p2p_ctx: Mutex::new(None),
            peer_id: Constructible::default(),
            coins_ctx: Mutex::new(None),
            rmd160: Constructible::default(),
            secp256k1_key_pair: Constructible::default(),
            coins_needed_for_kick_start: Mutex::new(HashSet::new()),
            swaps_ctx: Mutex::new(None),
            stats_ctx: Mutex::new(None),
            #[cfg(target_arch = "wasm32")]
            wasm_rpc: Constructible::default(),
            #[cfg(not(target_arch = "wasm32"))]
            ln_background_processor: Constructible::default(),
            #[cfg(not(target_arch = "wasm32"))]
            sqlite_connection: Constructible::default(),
            mm_version: "".into(),
            #[cfg(target_arch = "wasm32")]
            db_namespace: DbNamespaceId::Main,
        }
    }

    pub fn rmd160(&self) -> &H160 {
        lazy_static! {
            static ref DEFAULT: H160 = [0; 20].into();
        }
        self.rmd160.or(&|| &*DEFAULT)
    }

    #[cfg(not(target_arch = "wasm32"))]
    pub fn rpc_ip_port(&self) -> Result<SocketAddr, String> {
        let port = self.conf["rpcport"].as_u64().unwrap_or(7783);
        if port < 1000 {
            return ERR!("rpcport < 1000");
        }
        if port > u16::max_value() as u64 {
            return ERR!("rpcport > u16");
        }

        let rpcip = if !self.conf["rpcip"].is_null() {
            try_s!(self.conf["rpcip"].as_str().ok_or("rpcip is not a string"))
        } else {
            "127.0.0.1"
        }
        .to_string();
        let ip: IpAddr = try_s!(rpcip.parse());
        Ok(SocketAddr::new(ip, port as u16))
    }

    /// MM database path.  
    /// Defaults to a relative "DB".
    ///
    /// Can be changed via the "dbdir" configuration field, for example:
    ///
    ///     "dbdir": "c:/Users/mm2user/.mm2-db"
    ///
    /// No checks in this method, the paths should be checked in the `fn fix_directories` instead.
    pub fn dbdir(&self) -> PathBuf {
        let path = if let Some(dbdir) = self.conf["dbdir"].as_str() {
            let dbdir = dbdir.trim();
            if !dbdir.is_empty() {
                Path::new(dbdir)
            } else {
                Path::new("DB")
            }
        } else {
            Path::new("DB")
        };
        path.join(hex::encode(&**self.rmd160()))
    }

    pub fn netid(&self) -> u16 {
        let big = self.conf["netid"].as_u64().unwrap_or(0);
        if big > u16::max_value().into() {
            panic!("netid {} is too big", big)
        }
        big as u16
    }

    pub fn p2p_in_memory(&self) -> bool { self.conf["p2p_in_memory"].as_bool().unwrap_or(false) }

    pub fn p2p_in_memory_port(&self) -> Option<u64> { self.conf["p2p_in_memory_port"].as_u64() }

    pub fn stop(&self) -> Result<(), String> {
        try_s!(self.stop.pin(true));
        let mut stop_listeners = self.stop_listeners.lock().expect("Can't lock stop_listeners");
        // NB: It is important that we `drain` the `stop_listeners` rather than simply iterating over them
        // because otherwise there might be reference counting instances remaining in a listener
        // that would prevent the contexts from properly `Drop`ping.
        for mut listener in stop_listeners.drain(..) {
            if let Err(err) = listener() {
                log! ({"MmCtx::stop] Listener error: {}", err})
            }
        }
        Ok(())
    }

    /// True if the MarketMaker instance needs to stop.
    pub fn is_stopping(&self) -> bool { self.stop.copy_or(false) }

    /// Register a callback to be invoked when the MM receives the "stop" request.  
    /// The callback is invoked immediately if the MM is stopped already.
    pub fn on_stop(&self, mut cb: Box<dyn FnMut() -> Result<(), String>>) {
        let mut stop_listeners = self.stop_listeners.lock().expect("Can't lock stop_listeners");
        if self.stop.copy_or(false) {
            if let Err(err) = cb() {
                log! ({"MmCtx::on_stop] Listener error: {}", err})
            }
        } else {
            stop_listeners.push(cb)
        }
    }

    /// Get a reference to the secp256k1 key pair.
    /// Panics if the key pair is not available.
    pub fn secp256k1_key_pair(&self) -> &KeyPair {
        match self.secp256k1_key_pair.as_option() {
            Some(pair) => pair,
            None => panic!("secp256k1_key_pair not available"),
        }
    }

    /// This is our public ID, allowing us to be different from other peers.
    /// This should also be our public key which we'd use for message verification.
    pub fn public_id(&self) -> Result<bits256, String> {
        self.secp256k1_key_pair
            .ok_or(ERRL!("Public ID is not yet available"))
            .map(|keypair| {
                let public = keypair.public(); // Compressed public key is going to be 33 bytes.
                                               // First byte is a prefix, https://davidederosa.com/basic-blockchain-programming/elliptic-curve-keys/.
                bits256 {
                    bytes: *array_ref!(public, 1, 32),
                }
            })
    }

    pub fn gui(&self) -> Option<&str> { self.conf["gui"].as_str() }

    pub fn mm_version(&self) -> &str { &self.mm_version }

    #[cfg(not(target_arch = "wasm32"))]
    pub fn init_sqlite_connection(&self) -> Result<(), String> {
        let sqlite_file_path = self.dbdir().join("MM2.db");
        log::debug!("Trying to open SQLite database file {}", sqlite_file_path.display());
        let connection = try_s!(Connection::open(sqlite_file_path));
        try_s!(self.sqlite_connection.pin(Mutex::new(connection)));
        Ok(())
    }

    #[cfg(not(target_arch = "wasm32"))]
    pub fn sqlite_connection(&self) -> MutexGuard<Connection> {
        self.sqlite_connection
            .or(&|| panic!("sqlite_connection is not initialized"))
            .lock()
            .unwrap()
    }
}

impl Default for MmCtx {
    fn default() -> Self { Self::with_log_state(LogState::in_memory()) }
}

// We don't want to send `MmCtx` across threads, it will only obstruct the normal use case
// (and might result in undefined behaviour if there's a C struct or value in the context that is aliased from the various MM threads).
// Only the `MmArc` is `Send`.
// Also, `MmCtx` not being `Send` allows us to easily keep various C pointers on the context,
// which will likely come useful during the gradual port.
//not-implemented-on-stable// impl !Send for MmCtx {}

pub struct MmArc(pub Arc<MmCtx>);
// NB: Explicit `Send` and `Sync` marks here should become unnecessary later,
// after we finish the initial port and replace the C values with the corresponding Rust alternatives.
unsafe impl Send for MmArc {}
unsafe impl Sync for MmArc {}
impl Clone for MmArc {
    fn clone(&self) -> MmArc { MmArc(self.0.clone()) }
}
impl Deref for MmArc {
    type Target = MmCtx;
    fn deref(&self) -> &MmCtx { &*self.0 }
}

#[derive(Clone, Default)]
pub struct MmWeak(Weak<MmCtx>);
// Same as `MmArc`.
unsafe impl Send for MmWeak {}
unsafe impl Sync for MmWeak {}

impl MmWeak {
    /// Create a default MmWeak without allocating any memory.
    pub fn new() -> MmWeak { MmWeak::default() }

    pub fn dropped(&self) -> bool { self.0.strong_count() == 0 }
}

impl fmt::Debug for MmWeak {
    fn fmt(&self, ft: &mut fmt::Formatter) -> Result<(), fmt::Error> {
        let ctx = MmArc::from_weak(self);
        wite! (ft, "MmWeak("
            if let Some (ctx) = ctx {
                match ctx.ffi_handle() {
                    Ok (k) => {(k)}
                    Err (err) => {"err " (err)}
                }
            } else {'-'}
        ')')
    }
}

lazy_static! {
    /// A map from a unique context ID to the corresponding MM context, facilitating context access across the FFI boundaries.
    /// NB: The entries are not removed in order to keep the FFI handlers unique.
    pub static ref MM_CTX_FFI: Mutex<HashMap<u32, MmWeak>> = Mutex::new (HashMap::default());
}

/// Portable core sharing its context with the native helpers.
///
/// In the integration tests we're using this to create new native contexts.
#[derive(Serialize, Deserialize)]
struct PortableCtx {
    // Sending the `conf` as a string in order for bencode not to mess with JSON, and for wire readability.
    conf: String,
    secp256k1_key_pair: ByteBuf,
    ffi_handle: Option<u32>,
}

#[derive(Serialize, Deserialize, Debug)]
struct NativeCtx {
    ffi_handle: u32,
}

impl MmArc {
    /// Unique context identifier, allowing us to more easily pass the context through the FFI boundaries.
    pub fn ffi_handle(&self) -> Result<u32, String> {
        let mut mm_ctx_ffi = try_s!(MM_CTX_FFI.lock());
        if let Some(have) = self.ffi_handle.as_option() {
            return Ok(*have);
        }
        let mut tries = 0;
        let mut rng = small_rng();
        loop {
            if tries > 999 {
                panic!("MmArc] out of RIDs")
            } else {
                tries += 1
            }
            let rid: u32 = rng.gen();
            if rid == 0 {
                continue;
            }
            match mm_ctx_ffi.entry(rid) {
                Entry::Occupied(_) => continue, // Try another ID.
                Entry::Vacant(ve) => {
                    ve.insert(self.weak());
                    try_s!(self.ffi_handle.pin(rid));
                    return Ok(rid);
                },
            }
        }
    }

    /// Tries getting access to the MM context.  
    /// Fails if an invalid MM context handler is passed (no such context or dropped context).
    pub fn from_ffi_handle(ffi_handle: u32) -> Result<MmArc, String> {
        if ffi_handle == 0 {
            return ERR!("MmArc] Zeroed ffi_handle");
        }
        let mm_ctx_ffi = try_s!(MM_CTX_FFI.lock());
        match mm_ctx_ffi.get(&ffi_handle) {
            Some(weak) => match MmArc::from_weak(weak) {
                Some(ctx) => Ok(ctx),
                None => ERR!("MmArc] ffi_handle {} is dead", ffi_handle),
            },
            None => ERR!("MmArc] ffi_handle {} does not exists", ffi_handle),
        }
    }

    /// Generates a weak link, to track the context without prolonging its life.
    pub fn weak(&self) -> MmWeak { MmWeak(Arc::downgrade(&self.0)) }

    /// Tries to obtain the MM context from the weak link.
    pub fn from_weak(weak: &MmWeak) -> Option<MmArc> { weak.0.upgrade().map(MmArc) }

    /// Init metrics with dashboard.
    pub fn init_metrics(&self) -> Result<(), String> {
        let interval = self.conf["metrics_interval"]
            .as_f64()
            .unwrap_or(EXPORT_METRICS_INTERVAL);

        if interval == 0.0 {
            try_s!(self.metrics.init());
        } else {
            try_s!(self.metrics.init_with_dashboard(self.log.weak(), interval));
        }

        #[cfg(not(target_arch = "wasm32"))]
        try_s!(self.spawn_prometheus_exporter());

        Ok(())
    }

    #[cfg(not(target_arch = "wasm32"))]
    fn spawn_prometheus_exporter(&self) -> Result<(), String> {
        let prometheusport = match self.conf["prometheusport"].as_u64() {
            Some(port) => port,
            _ => return Ok(()),
        };

        let address: SocketAddr = try_s!(format!("127.0.0.1:{}", prometheusport).parse());

        let credentials =
            self.conf["prometheus_credentials"]
                .as_str()
                .map(|userpass| prometheus::PrometheusCredentials {
                    userpass: userpass.into(),
                });

        let ctx = self.weak();

        // Make the callback. When the context will be dropped, the shutdown_detector will be executed.
        let shutdown_detector = async move {
            while !ctx.dropped() {
                Timer::sleep(0.5).await
            }
        };

        prometheus::spawn_prometheus_exporter(self.metrics.weak(), address, shutdown_detector, credentials)
    }
}

/// Helps getting a crate context from a corresponding `MmCtx` field.
///
/// * `ctx_field` - A dedicated crate context field in `MmCtx`, such as the `MmCtx::portfolio_ctx`.
/// * `constructor` - Generates the initial crate context.
pub fn from_ctx<T, C>(
    ctx_field: &Mutex<Option<Arc<dyn Any + 'static + Send + Sync>>>,
    constructor: C,
) -> Result<Arc<T>, String>
where
    C: FnOnce() -> Result<T, String>,
    T: 'static + Send + Sync,
{
    let mut ctx_field = try_s!(ctx_field.lock());
    if let Some(ref ctx) = *ctx_field {
        let ctx: Arc<T> = match ctx.clone().downcast() {
            Ok(p) => p,
            Err(_) => return ERR!("Error casting the context field"),
        };
        return Ok(ctx);
    }
    let arc = Arc::new(try_s!(constructor()));
    *ctx_field = Some(arc.clone());
    Ok(arc)
}

#[derive(Default)]
pub struct MmCtxBuilder {
    conf: Option<Json>,
    key_pair: Option<KeyPair>,
    version: String,
    #[cfg(target_arch = "wasm32")]
    db_namespace: DbNamespaceId,
}

impl MmCtxBuilder {
    pub fn new() -> Self { MmCtxBuilder::default() }

    pub fn with_conf(mut self, conf: Json) -> Self {
        self.conf = Some(conf);
        self
    }

    pub fn with_secp256k1_key_pair(mut self, key_pair: KeyPair) -> Self {
        self.key_pair = Some(key_pair);
        self
    }

    pub fn with_version(mut self, version: String) -> Self {
        self.version = version;
        self
    }

    #[cfg(target_arch = "wasm32")]
    pub fn with_test_db_namespace(mut self) -> Self {
        self.db_namespace = DbNamespaceId::for_test();
        self
    }

    pub fn into_mm_arc(self) -> MmArc {
        // NB: We avoid recreating LogState
        // in order not to interfere with the integration tests checking LogState drop on shutdown.
        let log = if let Some(ref conf) = self.conf {
            LogState::mm(conf)
        } else {
            LogState::in_memory()
        };
        let mut ctx = MmCtx::with_log_state(log);
        ctx.mm_version = self.version;
        if let Some(conf) = self.conf {
            ctx.conf = conf
        }

        if let Some(key_pair) = self.key_pair {
            ctx.rmd160.pin(key_pair.public().address_hash()).unwrap();
            ctx.secp256k1_key_pair.pin(key_pair).unwrap();
        }

        #[cfg(target_arch = "wasm32")]
        {
            ctx.db_namespace = self.db_namespace;
        }

        MmArc(Arc::new(ctx))
    }
}<|MERGE_RESOLUTION|>--- conflicted
+++ resolved
@@ -77,11 +77,8 @@
     pub stop_listeners: Mutex<Vec<StopListenerCallback>>,
     /// The context belonging to the `ordermatch` mod: `OrdermatchContext`.
     pub ordermatch_ctx: Mutex<Option<Arc<dyn Any + 'static + Send + Sync>>>,
-<<<<<<< HEAD
+    pub rate_limit_ctx: Mutex<Option<Arc<dyn Any + 'static + Send + Sync>>>,
     pub simple_market_maker_bot_ctx: Mutex<Option<Arc<dyn Any + 'static + Send + Sync>>>,
-=======
-    pub rate_limit_ctx: Mutex<Option<Arc<dyn Any + 'static + Send + Sync>>>,
->>>>>>> 1832aafd
     pub p2p_ctx: Mutex<Option<Arc<dyn Any + 'static + Send + Sync>>>,
     pub peer_id: Constructible<String>,
     /// The context belonging to the `coins` crate: `CoinsContext`.
@@ -122,11 +119,8 @@
             ffi_handle: Constructible::default(),
             stop_listeners: Mutex::new(Vec::new()),
             ordermatch_ctx: Mutex::new(None),
-<<<<<<< HEAD
+            rate_limit_ctx: Mutex::new(None),
             simple_market_maker_bot_ctx: Mutex::new(None),
-=======
-            rate_limit_ctx: Mutex::new(None),
->>>>>>> 1832aafd
             p2p_ctx: Mutex::new(None),
             peer_id: Constructible::default(),
             coins_ctx: Mutex::new(None),
