--- conflicted
+++ resolved
@@ -13,11 +13,7 @@
 use crate::executor::Timer;
 use crate::mm_ctx::MmArc;
 use crate::mm_metrics::{MetricType, MetricsJson};
-<<<<<<< HEAD
-use crate::now_float;
-=======
 use crate::{now_float, now_ms, slurp};
->>>>>>> f80bda6e
 
 cfg_wasm32! {
     use crate::log::LogLevel;
